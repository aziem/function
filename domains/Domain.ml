--- conflicted
+++ resolved
@@ -33,14 +33,9 @@
   val dual_widen : t -> t -> t
 
   val terminating : t -> bool
-<<<<<<< HEAD
+  val complement: t -> t
   val bwdAssign : ?domain:B.t -> ?underapprox:bool -> t -> aExp * aExp -> t
   val filter : ?domain:B.t -> ?underapprox:bool -> t -> bExp -> t
-=======
-  val complement: t -> t
-  val bwdAssign : ?domain:B.t -> t -> aExp * aExp -> t
-  val filter : ?domain:B.t -> t -> bExp -> t
->>>>>>> 28fe80a1
   val reset : ?mask:t -> t -> bExp -> t
   val until: t -> t -> t -> t
   val refine : t -> B.t -> t
