--- conflicted
+++ resolved
@@ -25,12 +25,8 @@
 
 (* CTL based termination analysis *)
 let (@=>) = (=>) ~setup:["-ctl_termination"] 
-<<<<<<< HEAD
 let (@@=>) (filename, conditionalTerminationProperty) = (=>) ~setup:["-ctl_termination"; "-precondition"; conditionalTerminationProperty] filename 
 let (@@+=>) (filename, conditionalTerminationProperty) = (=>) ~setup:["-ctl_termination"; "-joinbwd"; "5" ;"-precondition"; conditionalTerminationProperty] filename 
-=======
->>>>>>> 70aa8e62
-
 
 let (--) filename expected =
   filename >:: (fun test_ctxt ->
